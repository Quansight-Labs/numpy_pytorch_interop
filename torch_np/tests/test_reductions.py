--- conflicted
+++ resolved
@@ -2,20 +2,13 @@
 from pytest import raises as assert_raises
 
 import torch_np as np
-<<<<<<< HEAD
-from torch_np.testing import (assert_equal, assert_array_equal, assert_allclose,
-                              assert_almost_equal)
-
 import torch_np._detail._util as _util
-=======
-import torch_np._util as _util
 from torch_np.testing import (
     assert_allclose,
     assert_almost_equal,
     assert_array_equal,
     assert_equal,
 )
->>>>>>> 69888d7b
 
 
 class TestNonzeroAndCountNonzero:
