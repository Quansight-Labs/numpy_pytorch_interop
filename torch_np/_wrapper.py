--- conflicted
+++ resolved
@@ -7,17 +7,8 @@
 
 import torch
 
-<<<<<<< HEAD
-from ._detail import _util
-from ._detail import _reductions
-
-from . import _dtypes
-from . import _helpers
-from ._ndarray import ndarray, asarray, array, asarray_replacer, newaxis
-from ._ndarray import can_cast, result_type
-
-=======
-from . import _dtypes, _helpers, _util
+from . import _dtypes, _helpers
+from ._detail import _reductions, _util
 from ._ndarray import (
     array,
     asarray,
@@ -27,9 +18,6 @@
     newaxis,
     result_type,
 )
->>>>>>> 69888d7b
-
-
 
 # Things to decide on (punt for now)
 #
@@ -343,35 +331,25 @@
 
 
 def concatenate(ar_tuple, axis=0, out=None, dtype=None, casting="same_kind"):
-<<<<<<< HEAD
-=======
+    if ar_tuple == ():
+        # XXX: RuntimeError in torch, ValueError in numpy
+        raise ValueError("need at least one array to concatenate")
+
+    tensors = _helpers.to_tensors(*ar_tuple)
+
+    # np.concatenate ravels if axis=None
+    tensors, axis = _util.axis_none_ravel(*tensors, axis=axis)
+
     if out is not None:
+        if not isinstance(out, ndarray):
+            raise ValueError("'out' must be an array")
+
         if dtype is not None:
             # mimic numpy
             raise TypeError(
                 "concatenate() only takes `out` or `dtype` as an "
                 "argument, but both were provided."
             )
-        if not isinstance(out, ndarray):
-            raise ValueError("'out' must be an array")
->>>>>>> 69888d7b
-    if ar_tuple == ():
-        # XXX: RuntimeError in torch, ValueError in numpy
-        raise ValueError("need at least one array to concatenate")
-
-    tensors = _helpers.to_tensors(*ar_tuple)
-
-    # np.concatenate ravels if axis=None
-    tensors, axis = _util.axis_none_ravel(*tensors, axis=axis)
-
-    if out is not None:
-        if not isinstance(out, ndarray):
-            raise ValueError("'out' must be an array")
-
-        if dtype is not None:
-            # mimic numpy
-            raise TypeError("concatenate() only takes `out` or `dtype` as an "
-                            "argument, but both were provided.")
 
     # figure out the type of the inputs and outputs
     if out is None and dtype is None:
@@ -528,29 +506,10 @@
     return asarray(torch.argwhere(tensor))
 
 
-<<<<<<< HEAD
+from ._decorators import emulate_out_arg
 from ._ndarray import axis_keepdims_wrapper
-from ._decorators import emulate_out_arg
+
 count_nonzero = emulate_out_arg(axis_keepdims_wrapper(_reductions.count_nonzero))
-=======
-def abs(a):
-    # FIXME: should go the other way, together with other ufuncs
-    arr = asarray(a)
-    return a.__abs__()
-
-
-from ._ndarray import axis_out_keepdims_wrapper
-
-
-@axis_out_keepdims_wrapper
-def count_nonzero(a, axis=None, *, keepdims=False):
-    # XXX: this all should probably be generalized to a sum(a != 0, dtype=bool)
-    try:
-        tensor = a.get().count_nonzero(axis)
-    except RuntimeError:
-        raise ValueError
-    return tensor
->>>>>>> 69888d7b
 
 
 @asarray_replacer()
@@ -619,13 +578,6 @@
 
 
 ###### reductions
-<<<<<<< HEAD
-=======
-
-# YYY: pattern : argmax, argmin
-
-
->>>>>>> 69888d7b
 def argmax(a, axis=None, out=None, *, keepdims=NoValue):
     arr = asarray(a)
     return arr.argmax(axis=axis, out=out, keepdims=keepdims)
@@ -662,12 +614,6 @@
     return arr.any(axis=axis, out=out, keepdims=keepdims, where=where)
 
 
-<<<<<<< HEAD
-=======
-# YYY: pattern: dtype kwarg, None not accepted
-
-
->>>>>>> 69888d7b
 def mean(a, axis=None, dtype=None, out=None, keepdims=NoValue, *, where=NoValue):
     arr = asarray(a)
     return arr.mean(axis=axis, dtype=dtype, out=out, keepdims=keepdims, where=where)
@@ -702,7 +648,6 @@
     return arr.std(
         axis=axis, dtype=dtype, out=out, ddof=ddof, keepdims=keepdims, where=where
     )
-
 
 
 def var(a, axis=None, dtype=None, out=None, ddof=0, keepdims=NoValue, *, where=NoValue):
@@ -820,18 +765,12 @@
         return False
 
 
-<<<<<<< HEAD
-def isclose(a, b, rtol=1.e-5, atol=1.e-8, equal_nan=False):
+def isclose(a, b, rtol=1.0e-5, atol=1.0e-8, equal_nan=False):
     a, b = _helpers.to_tensors(a, b)
     dtype = result_type(a, b)
     torch_dtype = dtype.type.torch_dtype
     a = a.to(torch_dtype)
     b = b.to(torch_dtype)
-=======
-def isclose(a, b, rtol=1.0e-5, atol=1.0e-8, equal_nan=False):
-    a = asarray(a).get()
-    b = asarray(a).get()
->>>>>>> 69888d7b
     return asarray(torch.isclose(a, b, rtol=rtol, atol=atol, equal_nan=equal_nan))
 
 
