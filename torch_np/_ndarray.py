--- conflicted
+++ resolved
@@ -2,20 +2,9 @@
 
 import torch
 
-<<<<<<< HEAD
-from ._detail import _util
-from ._detail import _reductions
-from . import _helpers
-from . import _dtypes
-from . import _unary_ufuncs
-from . import _binary_ufuncs
-=======
-from . import _dtypes, _helpers, _ufunc_impl, _util
->>>>>>> 69888d7b
-
-from ._decorators import emulate_out_arg, axis_keepdims_wrapper, dtype_to_torch
-
-from ._decorators import NoValue
+from . import _binary_ufuncs, _dtypes, _helpers, _unary_ufuncs
+from ._decorators import NoValue, axis_keepdims_wrapper, dtype_to_torch, emulate_out_arg
+from ._detail import _reductions, _util
 
 newaxis = None
 
@@ -233,24 +222,10 @@
         return _binary_ufuncs.bitwise_xor(self, other, out=self)
 
     # unary ops
-<<<<<<< HEAD
     __invert__ = _unary_ufuncs.invert
     __abs__ = _unary_ufuncs.absolute
     __pos__ = _unary_ufuncs.positive
     __neg__ = _unary_ufuncs.negative
-=======
-    def __invert__(self):
-        return _ufunc_impl.invert(self)
-
-    def __abs__(self):
-        return _ufunc_impl.absolute(self)
-
-    def __pos__(self):
-        return _ufunc_impl.positive(self)
-
-    def __neg__(self):
-        return _ufunc_impl.negative(self)
->>>>>>> 69888d7b
 
     ### methods to match namespace functions
 
@@ -263,7 +238,6 @@
             tensor = self._tensor.squeeze(axis)
         return ndarray._from_tensor_and_base(tensor, self)
 
-
     def reshape(self, *shape, order="C"):
         newshape = shape[0] if len(shape) == 1 else shape
         # if sh = (1, 2, 3), numpy allows both .reshape(sh) and .reshape(*sh)
@@ -292,155 +266,8 @@
         tensor = self._tensor
         return tuple(asarray(_) for _ in tensor.nonzero(as_tuple=True))
 
-<<<<<<< HEAD
     argmin = emulate_out_arg(axis_keepdims_wrapper(_reductions.argmin))
     argmax = emulate_out_arg(axis_keepdims_wrapper(_reductions.argmax))
-=======
-    @axis_out_keepdims_wrapper
-    def any(self, axis=None, out=None, keepdims=NoValue, *, where=NoValue):
-        if where is not None:
-            raise NotImplementedError
-
-        axis = _helpers.allow_only_single_axis(axis)
-
-        if axis is None:
-            result = self._tensor.any()
-        else:
-            result = self._tensor.any(axis)
-        return result
-
-    @axis_out_keepdims_wrapper
-    def all(self, axis=None, out=None, keepdims=NoValue, *, where=NoValue):
-        if where is not None:
-            raise NotImplementedError
-
-        axis = _helpers.allow_only_single_axis(axis)
-
-        if axis is None:
-            result = self._tensor.all()
-        else:
-            result = self._tensor.all(axis)
-        return result
-
-    @axis_out_keepdims_wrapper
-    def max(
-        self, axis=None, out=None, keepdims=NoValue, initial=NoValue, where=NoValue
-    ):
-        if where is not None:
-            raise NotImplementedError
-        if initial is not None:
-            raise NotImplementedError
-
-        result = self._tensor.amax(axis)
-        return result
-
-    @axis_out_keepdims_wrapper
-    def min(
-        self, axis=None, out=None, keepdims=NoValue, initial=NoValue, where=NoValue
-    ):
-        if where is not None:
-            raise NotImplementedError
-        if initial is not None:
-            raise NotImplementedError
-
-        result = self._tensor.amin(axis)
-        return result
-
-    @axis_out_keepdims_wrapper
-    def mean(self, axis=None, dtype=None, out=None, keepdims=NoValue, *, where=NoValue):
-        if where is not None:
-            raise NotImplementedError
-
-        torch_dtype = _helpers.float_or_default(dtype, self.dtype, enforce_float=True)
-        if axis is None:
-            result = self._tensor.mean(dtype=torch_dtype)
-        else:
-            result = self._tensor.mean(dtype=torch_dtype, dim=axis)
-
-        return result
-
-    @axis_out_keepdims_wrapper
-    def sum(
-        self,
-        axis=None,
-        dtype=None,
-        out=None,
-        keepdims=NoValue,
-        initial=NoValue,
-        where=NoValue,
-    ):
-        if initial is not None or where is not None:
-            raise NotImplementedError
-
-        torch_dtype = _helpers.float_or_default(dtype, self.dtype)
-        if axis is None:
-            result = self._tensor.sum(dtype=torch_dtype)
-        else:
-            result = self._tensor.sum(dtype=torch_dtype, dim=axis)
-
-        return result
-
-    @axis_out_keepdims_wrapper
-    def prod(
-        self,
-        axis=None,
-        dtype=None,
-        out=None,
-        keepdims=NoValue,
-        initial=NoValue,
-        where=NoValue,
-    ):
-        if initial is not None or where is not None:
-            raise NotImplementedError
-
-        axis = _helpers.allow_only_single_axis(axis)
-
-        torch_dtype = _helpers.float_or_default(dtype, self.dtype)
-        if axis is None:
-            result = self._tensor.prod(dtype=torch_dtype)
-        else:
-            result = self._tensor.prod(dtype=torch_dtype, dim=axis)
-
-        return result
-
-    @axis_out_keepdims_wrapper
-    def std(
-        self,
-        axis=None,
-        dtype=None,
-        out=None,
-        ddof=0,
-        keepdims=NoValue,
-        *,
-        where=NoValue
-    ):
-        if where is not None:
-            raise NotImplementedError
-
-        torch_dtype = _helpers.float_or_default(dtype, self.dtype, enforce_float=True)
-        tensor = self._tensor.to(torch_dtype)
-
-        result = tensor.std(dim=axis, correction=ddof)
-
-        return result
-
-    @axis_out_keepdims_wrapper
-    def var(
-        self,
-        axis=None,
-        dtype=None,
-        out=None,
-        ddof=0,
-        keepdims=NoValue,
-        *,
-        where=NoValue
-    ):
-        if where is not None:
-            raise NotImplementedError
-
-        torch_dtype = _helpers.float_or_default(dtype, self.dtype, enforce_float=True)
-        tensor = self._tensor.to(torch_dtype)
->>>>>>> 69888d7b
 
     any = emulate_out_arg(axis_keepdims_wrapper(_reductions.any))
     all = emulate_out_arg(axis_keepdims_wrapper(_reductions.all))
@@ -455,15 +282,10 @@
 
     ### indexing ###
     def __getitem__(self, *args, **kwds):
-<<<<<<< HEAD
         t_args = _helpers.ndarrays_to_tensors(*args)
-        return ndarray._from_tensor_and_base(self._tensor.__getitem__(*t_args, **kwds), self)
-=======
-        t_args = _helpers.to_tensors(*args)
         return ndarray._from_tensor_and_base(
             self._tensor.__getitem__(*t_args, **kwds), self
         )
->>>>>>> 69888d7b
 
     def __setitem__(self, index, value):
         value = asarray(value).get()
@@ -473,13 +295,8 @@
 # This is the ideally the only place which talks to ndarray directly.
 # The rest goes through asarray (preferred) or array.
 
-<<<<<<< HEAD
-def array(obj, dtype=None, *, copy=True, order='K', subok=False, ndmin=0,
-          like=None):
-=======
-
-def array(object, dtype=None, *, copy=True, order="K", subok=False, ndmin=0, like=None):
->>>>>>> 69888d7b
+
+def array(obj, dtype=None, *, copy=True, order="K", subok=False, ndmin=0, like=None):
     _util.subok_not_ok(like, subok)
     if order != "K":
         raise NotImplementedError
@@ -490,11 +307,7 @@
             return obj
 
     # lists of ndarrays: [1, [2, 3], ndarray(4)] convert to lists of lists
-<<<<<<< HEAD
     if isinstance(obj, (list, tuple)):
-=======
-    if isinstance(object, (list, tuple)):
->>>>>>> 69888d7b
         a1 = []
         for elem in obj:
             if isinstance(elem, ndarray):
@@ -513,21 +326,6 @@
     torch_dtype = None
     if dtype is not None:
         torch_dtype = _dtypes.torch_dtype_from(dtype)
-<<<<<<< HEAD
-=======
-        tensor = tensor.to(torch_dtype)
-        base = None
-
-    # adjust ndim if needed
-    ndim_extra = ndmin - tensor.ndim
-    if ndim_extra > 0:
-        tensor = tensor.view((1,) * ndim_extra + tensor.shape)
-        base = None
-
-    # copy if requested
-    if copy:
-        tensor = tensor.clone()
->>>>>>> 69888d7b
         base = None
 
     tensor = _util._coerce_to_tensor(obj, torch_dtype, copy, ndmin)
@@ -561,13 +359,9 @@
 
 ###### dtype routines
 
-<<<<<<< HEAD
-def can_cast(from_, to, casting='safe'):
+
+def can_cast(from_, to, casting="safe"):
     # XXX: merge with _dtypes.can_cast. The Q is who converts from ndarray, if needed.
-=======
-
-def can_cast(from_, to, casting="safe"):
->>>>>>> 69888d7b
     from_dtype = from_.dtype if isinstance(from_, ndarray) else _dtypes.dtype(from_)
     to_dtype = to.dtype if isinstance(to, ndarray) else _dtypes.dtype(to)
 
